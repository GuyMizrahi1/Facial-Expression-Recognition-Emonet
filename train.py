# Needs to be run in Google Colab
######################################################
# # Mount Google Drive                              ##
# from google.colab import drive                    ##
# drive.mount('/content/drive')                     ##
#                                                   ##
# # Install necessary libraries                     ##
# !pip install torch pandas matplotlib seaborn      ##
######################################################
import os
import torch
import shutil
import numpy as np
import pandas as pd
import seaborn as sns
from tqdm import tqdm  # progress bar
from typing import Tuple
from torch import nn, optim
from datetime import datetime
import matplotlib.pyplot as plt
from argparse import ArgumentParser
from IPython.display import display, Image
from torchvision import datasets, transforms
from emonet.models.fer_emonet import FerEmonet
from sklearn.preprocessing import label_binarize
from sklearn.metrics import precision_recall_curve
from torchvision.transforms import functional as F
from emonet.models.fer_multihead import FerMultihead
<<<<<<< HEAD
from emonet.models.emonet_self_attention import EmonetWithSelfAttention
from scheduler import CosineAnnealingWithWarmRestartsLR as LearningRateScheduler
=======
from torch.utils.data import DataLoader, ConcatDataset
from emonet.models.emonet_self_attention import EmonetWithSelfAttention
>>>>>>> 43ece753
from sklearn.metrics import precision_recall_fscore_support, confusion_matrix
from scheduler import CosineAnnealingWithWarmRestartsLR as LearningRateScheduler


class Trainer:
    def __init__(self, model, training_dataloader, validation_dataloader, testing_dataloader, execution_name, lr,
                 output_dir, max_epochs, early_stopping_patience, min_delta):
        # for saving model
        self.best_model_state = None
        self.model = model
        self.training_dataloader = training_dataloader
        self.validation_dataloader = validation_dataloader
        self.testing_dataloader = testing_dataloader
        self.execution_name = execution_name
        self.lr = lr
        self.output_dir = output_dir
        self.max_epochs = max_epochs
        self.early_stopping_patience = early_stopping_patience
        self.min_delta = min_delta
        self.optimizer = optim.Adam(self.model.parameters(), lr=self.lr)  # Initialize the optimizer (Adam and not SGD)
        self.scheduler = LearningRateScheduler(self.optimizer, t_0=10, t_mult=1, eta_min=0, last_epoch=-1,
                                               initial_lr=self.lr)  # Initialize the LR scheduler
        self.criterion = nn.CrossEntropyLoss()  # Loss function
        self.counter = 0  # Counter for early stopping
        self.best_loss = float('inf')  # Initialize the best loss for early stopping
        self.early_stop = False  # Flag for early stopping
        self.train_losses = []
        self.train_accuracies = []
        self.train_precisions = []
        self.train_recalls = []
        self.train_f1s = []
        self.val_losses = []
        self.val_accuracies = []
        self.val_precisions = []
        self.val_recalls = []
        self.val_f1s = []
        self.val_confusion_matrices = []
        self.lr_lst = []
        self.test_loss = 0
        self.test_accuracy = 0
        self.test_precision = 0
        self.test_recall = 0
        self.test_f1 = 0
        self.test_conf_matrix = None

        # Move the model to the appropriate device
        self.device = torch.device("cuda" if torch.cuda.is_available() else "cpu")
        self.model.to(self.device)

    def plot_accuracy_and_loss(self):
        # Ensure the output directory exists
        if not os.path.exists(self.output_dir):
            os.makedirs(self.output_dir)

        plot_path = os.path.join(self.output_dir, f'{self.execution_name}_accuracy_and_loss.png')
        plt.figure(figsize=(30, 10))

        # Plot training and validation loss
        plt.subplot(1, 3, 1)
        plt.plot(self.train_losses, label='Training Loss')
        plt.plot(self.val_losses, label='Validation Loss')
        plt.xlabel('Epoch')
        plt.ylabel('Loss')
        plt.title('Training and Validation Loss')
        plt.legend()

        # Plot training and validation accuracy
        plt.subplot(1, 3, 2)
        plt.plot(self.train_accuracies, label='Training Accuracy')
        plt.plot(self.val_accuracies, label='Validation Accuracy')
        plt.xlabel('Epoch')
        plt.ylabel('Accuracy')
        plt.title('Training and Validation Accuracy')
        plt.legend()

        # Plot training and validation F1 Score
        plt.subplot(1, 3, 3)
        plt.plot(self.train_f1s, label='Training F1 Score')
        plt.plot(self.val_f1s, label='Validation F1 Score')
        plt.xlabel('Epoch')
        plt.ylabel('F1 Score')
        plt.title('Training and Validation F1 Score')
        plt.legend()

        plt.tight_layout()
        plt.savefig(plot_path)  # Save the plot to a file
        display(Image(filename=plot_path))  # Display the saved plot image in the notebook
        self.save_to_google_drive(plt.gcf(), f'{self.execution_name}_accuracy_loss_f1.png')
        plt.close()  # Close the figure to prevent it from being displayed inline in the notebook

    def plot_confusion_matrix(self):
        plot_path = os.path.join(self.output_dir, f'{self.execution_name}_test_confusion_matrix.png')
        plt.figure(figsize=(10, 8))
        sns.heatmap(self.test_conf_matrix, annot=True, fmt='d', cmap='Blues')
        plt.xlabel('Predicted')
        plt.ylabel('Actual')
        plt.title('Confusion Matrix')
        plt.tight_layout()
        plt.savefig(plot_path)  # Save the plot to a file
        display(Image(filename=plot_path))  # Display the saved plot image in the notebook
        self.save_to_google_drive(plt.gcf(), f'{self.execution_name}_test_confusion_matrix.png')
        plt.close()  # Close the figure to prevent it from being displayed inline in the notebook

    def plot_precision_recall_curve(self):
        all_labels = []
        all_probs = []
        with torch.no_grad():
            for batch in self.testing_dataloader:
                inputs, labels = batch
                inputs, labels = inputs.to(self.device), labels.to(self.device)
                outputs = self.model(inputs)
                probs = torch.softmax(outputs, dim=1).cpu().numpy()
                all_labels.extend(labels.cpu().numpy())
                all_probs.extend(probs)
        all_labels = label_binarize(all_labels, classes=[0, 1, 2, 3, 4, 5, 6])  # Adjust based on number of classes

        plot_path = os.path.join(self.output_dir, f'{self.execution_name}_test_precision_recall_curve.png')
        plt.figure(figsize=(10, 8))
        for i in range(all_labels.shape[1]):
            precision, recall, _ = precision_recall_curve(all_labels[:, i], np.array(all_probs)[:, i])
            plt.plot(recall, precision, label=f'Class {i}')
        plt.xlabel('Recall')
        plt.ylabel('Precision')
        plt.title('Precision-Recall Curve')
        plt.legend()
        plt.tight_layout()
        plt.savefig(plot_path)  # Save the plot to a file
        display(Image(filename=plot_path))  # Display the saved plot image in the notebook
        self.save_to_google_drive(plt.gcf(), f'{self.execution_name}_test_precision_recall_curve.png')
        plt.close()  # Close the figure to prevent it from being displayed inline in the notebook

    def check_early_stopping(self, validation_loss):
        # Check if early stopping criteria are met
        if self.best_loss - validation_loss > self.min_delta:
            self.best_loss = validation_loss
            self.counter = 0
            return False
        else:
            self.counter += 1
            if self.counter >= self.early_stopping_patience:
                self.early_stop = True
                return True
            return False

    def validate(self):
        self.model.eval()
        total_loss = 0
        correct = 0
        all_labels = []
        all_preds = []
        with torch.no_grad():
            for batch in self.validation_dataloader:
                inputs, labels = batch
                inputs, labels = inputs.to(self.device), labels.to(self.device)
                outputs = self.model(inputs)
                loss = self.criterion(outputs, labels)
                total_loss += loss.item()
                _, predicted = torch.max(outputs.data, 1)
                correct += (predicted == labels).sum().item()
                all_labels.extend(labels.cpu().numpy())
                all_preds.extend(predicted.cpu().numpy())

        validation_loss = total_loss / len(self.validation_dataloader)
        accuracy = correct / len(self.validation_dataloader.dataset)
        precision, recall, f1, _ = precision_recall_fscore_support(all_labels, all_preds, average='weighted')
        conf_matrix = confusion_matrix(all_labels, all_preds)

        return validation_loss, accuracy, precision, recall, f1, conf_matrix

    def train(self):
        # Train the model
        self.model.train()  # Set the model to training mode
        for epoch in range(self.max_epochs):
            print(f'Epoch {epoch + 1}/{self.max_epochs}, Learning Rate: {self.optimizer.param_groups[0]["lr"]}')
            self.lr_lst.append(self.optimizer.param_groups[0])
            total_loss = 0
            correct_predictions = 0
            total_predictions = 0
            all_labels = []
            all_preds = []
            progress_bar = tqdm(self.training_dataloader, desc=f'Epoch {epoch + 1}/{self.max_epochs}', unit="batch")
            for batch in self.training_dataloader:
                inputs, labels = batch
                inputs, labels = inputs.to(self.device), labels.to(self.device)
                # clears old gradients from the last step,
                # necessary because gradients accumulate by default for every backpropagation pass
                self.optimizer.zero_grad()
                # Forward pass, the model outputs the predicted labels - raw scores (logits) for each class
                outputs = self.model(inputs)
                # calculates the loss between the predicted outputs and the actual labels using cross-entropy loss
                # combines nn.LogSoftmax and nn.NLLLoss in one single class, therefore no need to apply softmax
                loss = self.criterion(outputs, labels)
                # Backward pass, computes the gradient of the loss with respect to the model parameters
                loss.backward()
                # updates the model parameters based on the gradients calculated during backpropagation
                self.optimizer.step()
                current_loss = loss.item()
                total_loss += current_loss

                _, predicted = torch.max(outputs.data, 1)
                correct_predictions += (predicted == labels).sum().item()
                total_predictions += labels.size(0)
                all_labels.extend(labels.cpu().numpy())
                all_preds.extend(predicted.cpu().numpy())
                # Update progress bar with loss value
                progress_bar.set_postfix({'loss': f'{current_loss:.4f}'})
                progress_bar.update(1)  # Manually increment the progress bar by one step

            progress_bar.close()

            train_accuracy = correct_predictions / total_predictions
            train_precision, train_recall, train_f1, _ = precision_recall_fscore_support(all_labels, all_preds,
                                                                                         average='weighted')

            validation_loss, validation_accuracy, val_precision, val_recall, val_f1, val_conf_matrix = self.validate()
            train_loss = total_loss / len(self.training_dataloader)

            print(f'Epoch {epoch + 1}, Train Log - Loss: {train_loss}, Accuracy: {train_accuracy}, '
                  f'Precision: {train_precision}, Recall: {train_recall}, F1 Score: {train_f1}')
            print(f'Epoch {epoch + 1}, Validation Log - Loss: {validation_loss}, Accuracy: {validation_accuracy}, '
                  f'Precision: {val_precision}, Recall: {val_recall}, F1 Score: {val_f1}')
            print(f'Epoch {epoch + 1}, Confusion Matrix:\n{val_conf_matrix}')

            # Append metrics to their respective lists
            self.train_losses.append(train_loss)
            self.train_accuracies.append(train_accuracy)
            self.train_precisions.append(train_precision)
            self.train_recalls.append(train_recall)
            self.train_f1s.append(train_f1)
            self.val_losses.append(validation_loss)
            self.val_accuracies.append(validation_accuracy)
            self.val_precisions.append(val_precision)
            self.val_recalls.append(val_recall)
            self.val_f1s.append(val_f1)
            self.val_confusion_matrices.append(val_conf_matrix)

            # Update Learning Rate
            # self.scheduler.step(epoch)
            if validation_loss < self.best_loss:
                self.best_model_state = self.model.state_dict()

            if self.check_early_stopping(validation_loss):
                print(f"Validation Loss did not improve for {self.early_stopping_patience} epochs. "
                      f"Early stopping triggered.")
                break

        # at the emd of training we load the best model
        if self.best_model_state is not None:
            self.model.load_state_dict(self.best_model_state)

    def test(self):
        self.model.eval()
        total_loss = 0
        correct = 0
        all_labels = []
        all_preds = []
        with torch.no_grad():
            for batch in self.testing_dataloader:
                inputs, labels = batch
                inputs, labels = inputs.to(self.device), labels.to(self.device)
                outputs = self.model(inputs)
                loss = self.criterion(outputs, labels)
                total_loss += loss.item()
                _, predicted = torch.max(outputs.data, 1)
                correct += (predicted == labels).sum().item()
                all_labels.extend(labels.cpu().numpy())
                all_preds.extend(predicted.cpu().numpy())

        self.test_loss = total_loss / len(self.testing_dataloader)
        self.test_accuracy = correct / len(self.testing_dataloader.dataset)
        self.test_precision, self.test_recall, self.test_f1, _ = precision_recall_fscore_support(
            all_labels, all_preds, average='weighted')
        self.test_conf_matrix = confusion_matrix(all_labels, all_preds)
        self.val_confusion_matrices.append(self.test_conf_matrix)

        print(f'Test Loss: {self.test_loss}, Accuracy: {self.test_accuracy}, Precision: {self.test_precision}, '
              f'Recall: {self.test_recall}, F1 Score: {self.test_f1}')
        print(f'Confusion Matrix:\n{self.test_conf_matrix}')

    def save_model_and_results(self):
        # Ensure the output directory exists
        if not os.path.exists(self.output_dir):
            os.makedirs(self.output_dir)

        # Save the trained model locally
        local_model_path = f'{self.output_dir}/{self.execution_name}_trained.pth'
        torch.save(self.model.state_dict(), local_model_path)
        print(f'Model saved to {local_model_path}')

        # Create a DataFrame with the training and validation metrics
        results_df = pd.DataFrame({
            'Epoch': list(range(1, len(self.train_losses) + 1)),
            'Learning Rate': self.lr_lst,
            'Train Loss': self.train_losses,
            'Validation Loss': self.val_losses,
            'Train Accuracy': self.train_accuracies,
            'Validation Accuracy': self.val_accuracies,
            'Train Precision': self.train_precisions,
            'Validation Precision': self.val_precisions,
            'Train Recall': self.train_recalls,
            'Validation Recall': self.val_recalls,
            'Train F1 Score': self.train_f1s,
            'Validation F1 Score': self.val_f1s
        })

        # Add test metrics to the DataFrame
        test_metrics = {
            'Test Loss': [self.test_loss],
            'Test Accuracy': [self.test_accuracy],
            'Test Precision': [self.test_precision],
            'Test Recall': [self.test_recall],
            'Test F1 Score': [self.test_f1]
        }

        test_df = pd.DataFrame(test_metrics)
        results_df = pd.concat([results_df, test_df], axis=1)

        # Print the DataFrame
        print(results_df)

        # Define the local path to save the CSV file
        csv_file_path = os.path.join(self.output_dir, f'{self.execution_name}_all_scores_results.csv')

        # Save the DataFrame as a CSV file locally
        results_df.to_csv(csv_file_path, index=False)
        print(f'Results saved to {csv_file_path}')

        # Save to Google Drive if a folder ID is provided
        self.save_to_google_drive(local_model_path, f'{self.execution_name}_trained.pth')
        self.save_to_google_drive(csv_file_path, f'{self.execution_name}_all_scores_results.csv')

        # Save confusion matrices to a separate CSV file
        conf_matrix_path = os.path.join(self.output_dir, f'{self.execution_name}_confusion_matrices.csv')
        with open(conf_matrix_path, 'w') as f:
            for epoch, conf_matrix in enumerate(self.val_confusion_matrices, 1):
                if epoch == len(self.val_confusion_matrices):
                    f.write('Test\n')
                else:
                    f.write(f'Epoch {epoch}\n')
                np.savetxt(f, conf_matrix, fmt='%d', delimiter=',')
                f.write('\n')
        print(f'Confusion matrices saved to {conf_matrix_path}')
        self.save_to_google_drive(conf_matrix_path, f'{self.execution_name}_confusion_matrices.csv')

    def save_to_google_drive(self, data, filename):
        drive_path = f'/content/drive/My Drive/Facial-Expression-Recognition-Emonet/{self.execution_name}'
        os.makedirs(drive_path, exist_ok=True)
        full_path = os.path.join(drive_path, filename)
        if isinstance(data, str):  # It's a file path (model or DataFrame)
            shutil.copyfile(data, full_path)  # Use shutil.copyfile() to copy
        elif isinstance(data, plt.Figure):  # It's a matplotlib Figure
            data.savefig(full_path)
        else:
            print(f"Unsupported data type for saving: {type(data)}")
        print(f'Saved to Google Drive: {full_path}')

    def run(self):
        # Run the training, validation, testing, and save the model
        self.train()
        self.test()
        self.plot_accuracy_and_loss()
        self.plot_confusion_matrix()
        self.plot_precision_recall_curve()
        self.save_model_and_results()


class GrayscaleToRGB:
    # Convert a grayscale image to RGB by repeating the grayscale channel thrice.
    def __call__(self, img):
        """
        Args: img (PIL Image or Tensor): Image to be converted to RGB.
        Returns: PIL Image or Tensor: RGB image.
        """
        return F.to_tensor(F.to_pil_image(img).convert("RGB"))

    def __repr__(self):
        return self.__class__.__name__ + '()'


# Define transformations for the training, validation, and testing datasets
def dataset_transform() -> transforms.Compose:
    return transforms.Compose([
        transforms.Resize(256),  # Resize to 256x256
        transforms.ToTensor(),  # Convert to tensor
        GrayscaleToRGB(),  # Convert grayscale images to RGB
        transforms.Normalize(mean=[0.485, 0.456, 0.406], std=[0.229, 0.224, 0.225])  # Common ImageNet normalization
    ])


def dataset_transform_mma() -> transforms.Compose:
    # TODO: change RGB
    return transforms.Compose([
        transforms.Resize(256),  # Resize to 256x256
        transforms.ToTensor(),  # Convert to tensor
        GrayscaleToRGB(),  # Convert grayscale images to RGB
        transforms.Normalize(mean=[0.485, 0.456, 0.406], std=[0.229, 0.224, 0.225])  # Common ImageNet normalization
    ])


# Load datasets from the specified path and apply transformations
def load_dataset(dataset_path: str, subset: str, transform: transforms.Compose) -> datasets.VisionDataset:
    return datasets.ImageFolder(root=f'{dataset_path}/{subset}', transform=transform)


# Main function to load and transform datasets for training, validation, and testing
def load_and_transform_datasets(dataset_path: str) -> Tuple[
    datasets.VisionDataset, datasets.VisionDataset, datasets.VisionDataset]:
    train_dataset = load_dataset(dataset_path, 'train', dataset_transform())
    val_dataset = load_dataset(dataset_path, 'val', dataset_transform())
    test_dataset = load_dataset(dataset_path, 'test', dataset_transform())

    print(f'Using {len(train_dataset)} images for training.')
    print(f'Using {len(val_dataset)} images for evaluation.')
    print(f'Using {len(test_dataset)} images for testing.')

    return train_dataset, val_dataset, test_dataset


def load_and_transform_datasets_mma(dataset_path: str) -> Tuple[
    datasets.VisionDataset, datasets.VisionDataset, datasets.VisionDataset]:
    train_dataset = load_dataset(dataset_path, 'train', dataset_transform_mma())
    val_dataset = load_dataset(dataset_path, 'valid', dataset_transform_mma())
    test_dataset = load_dataset(dataset_path, 'test', dataset_transform_mma())

    print(f'Using {len(train_dataset)} images for training.')
    print(f'Using {len(val_dataset)} images for evaluation.')
    print(f'Using {len(test_dataset)} images for testing.')

    return train_dataset, val_dataset, test_dataset


# Set up command-line arguments for the training script
def set_arguments_for_train(arg_parser: ArgumentParser) -> None:
    # Define all arguments for the Emonet training script
    arg_parser.add_argument("--dataset-path", type=str, default="../fer2013", help="Path to the dataset")
    arg_parser.add_argument("--dataset-path-mma", type=str,
                            default="../Facial-Expression-Recognition-Emonet/mma/MMAFEDB",
                            help="Path to the dataset mma")
    arg_parser.add_argument("--output-dir", type=str, default="trained_models_folder",
                            help="Path where the best model will be saved")
    arg_parser.add_argument("--epochs", type=int, default=50, help="Number of training epochs")
    arg_parser.add_argument("--batch-size", type=int, default=32, help="Batch size for training")
    arg_parser.add_argument("--lr", type=float, default=1e-3, help="Learning rate")
    arg_parser.add_argument("--early_stopping_patience", type=int, default=5, help="Early Stopping")
    arg_parser.add_argument("--min_delta", type=float, default=0.001, help="Min delta of validation loss for ES")
    arg_parser.add_argument("--num-workers", type=int, default=1,
                            help="The number of subprocesses to use for data loading."
                                 "0 means that the data will be loaded in the main process.")
    arg_parser.add_argument('--emonet_classes', type=int, default=8, choices=[5, 8],
                            help='Number of emotional classes to test the model on. Please use 5 or 8.')
    arg_parser.add_argument('--attention', type=str, default='Default',
                            choices=['Default', 'Self-Attention', 'Multi-Head-Attention'],
                            help='Set the emonet model by its attention mechanism. Please use Default / Self-Attention '
                                 '/ Multi-Head-Attention.')
    arg_parser.add_argument('--final_layer_type', type=int, default=1, choices=[1, 2, 3],
                            help='Type of the final layers in the model.')


if __name__ == "__main__":
    parser = ArgumentParser(description="Train our version of Emonet on Fer2013")

    set_arguments_for_train(parser)

    args = parser.parse_args()
    print(args)

    # Generate a unique identifier for this training session or model save file
    current_time = datetime.now().strftime("%Y-%m-%d %H:%M:%S")
    exec_name = f"Emonet_{args.emonet_classes}_{current_time}"

    # Load and transform datasets, then create DataLoaders for training, validation, and testing
    train_dataset, val_dataset, test_dataset = load_and_transform_datasets(args.dataset_path)
    train_dataset_mma, val_dataset_mma, test_dataset_mma = load_and_transform_datasets_mma(args.dataset_path_mma)

    combined_dataset_train = ConcatDataset([train_dataset, train_dataset_mma])
    combined_dataset_val = ConcatDataset([val_dataset, val_dataset_mma])
    combined_dataset_test = ConcatDataset([test_dataset, test_dataset_mma])

    train_loader = DataLoader(combined_dataset_train, batch_size=args.batch_size, shuffle=True,
                              num_workers=args.num_workers)
    val_loader = DataLoader(combined_dataset_val, batch_size=32, shuffle=False)
    test_loader = DataLoader(combined_dataset_test, batch_size=32, shuffle=False)

    # Initialize the Emonet model
    if args.attention == 'Self-Attention':
<<<<<<< HEAD
        emonet_model = EmonetWithSelfAttention(emonet_classes=args.emonet_classes)
=======
        fer_emonet_model = EmonetWithSelfAttention(emonet_classes=args.emonet_classes)
>>>>>>> 43ece753
    elif args.attention == 'Multi-Head-Attention':
        emonet_model = FerMultihead(emonet_classes=args.emonet_classes)
    else:
        emonet_model = FerEmonet(emonet_classes=args.emonet_classes, final_layer_type=args.final_layer_type)

    Trainer(
        model=emonet_model,
        training_dataloader=train_loader,
        validation_dataloader=val_loader,
        testing_dataloader=test_loader,
        execution_name=exec_name,
        lr=args.lr,
        output_dir=args.output_dir,
        max_epochs=args.epochs,
        early_stopping_patience=args.early_stopping_patience,
<<<<<<< HEAD
        min_delta=args.min_delta
=======
        min_delta=args.min_delta,
>>>>>>> 43ece753
    ).run()<|MERGE_RESOLUTION|>--- conflicted
+++ resolved
@@ -26,13 +26,9 @@
 from sklearn.metrics import precision_recall_curve
 from torchvision.transforms import functional as F
 from emonet.models.fer_multihead import FerMultihead
-<<<<<<< HEAD
+from torch.utils.data import DataLoader, ConcatDataset
 from emonet.models.emonet_self_attention import EmonetWithSelfAttention
 from scheduler import CosineAnnealingWithWarmRestartsLR as LearningRateScheduler
-=======
-from torch.utils.data import DataLoader, ConcatDataset
-from emonet.models.emonet_self_attention import EmonetWithSelfAttention
->>>>>>> 43ece753
 from sklearn.metrics import precision_recall_fscore_support, confusion_matrix
 from scheduler import CosineAnnealingWithWarmRestartsLR as LearningRateScheduler
 
@@ -518,11 +514,7 @@
 
     # Initialize the Emonet model
     if args.attention == 'Self-Attention':
-<<<<<<< HEAD
         emonet_model = EmonetWithSelfAttention(emonet_classes=args.emonet_classes)
-=======
-        fer_emonet_model = EmonetWithSelfAttention(emonet_classes=args.emonet_classes)
->>>>>>> 43ece753
     elif args.attention == 'Multi-Head-Attention':
         emonet_model = FerMultihead(emonet_classes=args.emonet_classes)
     else:
@@ -538,9 +530,5 @@
         output_dir=args.output_dir,
         max_epochs=args.epochs,
         early_stopping_patience=args.early_stopping_patience,
-<<<<<<< HEAD
-        min_delta=args.min_delta
-=======
         min_delta=args.min_delta,
->>>>>>> 43ece753
     ).run()